/*
 * Copyright 2017 Dgraph Labs, Inc. and Contributors
 *
 * Licensed under the Apache License, Version 2.0 (the "License");
 * you may not use this file except in compliance with the License.
 * You may obtain a copy of the License at
 *
 *     http://www.apache.org/licenses/LICENSE-2.0
 *
 * Unless required by applicable law or agreed to in writing, software
 * distributed under the License is distributed on an "AS IS" BASIS,
 * WITHOUT WARRANTIES OR CONDITIONS OF ANY KIND, either express or implied.
 * See the License for the specific language governing permissions and
 * limitations under the License.
 */

package table

import (
	"bytes"
	"crypto/sha256"
	"fmt"
	"hash/crc32"
	"math/rand"
	"os"
	"sort"
	"strings"
	"testing"
	"time"

	"github.com/cespare/xxhash"
	"github.com/dgraph-io/badger/options"
	"github.com/dgraph-io/badger/y"
	"github.com/stretchr/testify/require"
)

const (
	KB = 1024
	MB = KB * 1024
)

func key(prefix string, i int) string {
	return prefix + fmt.Sprintf("%04d", i)
}

func getTestTableOptions() Options {
	return Options{
		Compression:        options.ZSTD,
		LoadingMode:        options.LoadToRAM,
		ChkMode:            options.OnTableAndBlockRead,
		BlockSize:          4 * 1024,
		BloomFalsePositive: 0.01,
	}

}
func buildTestTable(t *testing.T, prefix string, n int, opts Options) *os.File {
	if opts.BloomFalsePositive == 0 {
		opts.BloomFalsePositive = 0.01
	}
	if opts.BlockSize == 0 {
		opts.BlockSize = 4 * 1024
	}
	y.AssertTrue(n <= 10000)
	keyValues := make([][]string, n)
	for i := 0; i < n; i++ {
		k := key(prefix, i)
		v := fmt.Sprintf("%d", i)
		keyValues[i] = []string{k, v}
	}
	return buildTable(t, keyValues, opts)
}

// keyValues is n by 2 where n is number of pairs.
func buildTable(t *testing.T, keyValues [][]string, opts Options) *os.File {
	b := NewTableBuilder(opts)
	defer b.Close()
	// TODO: Add test for file garbage collection here. No files should be left after the tests here.

	filename := fmt.Sprintf("%s%s%d.sst", os.TempDir(), string(os.PathSeparator), rand.Int63())
	f, err := y.CreateSyncedFile(filename, true)
	if t != nil {
		require.NoError(t, err)
	} else {
		y.Check(err)
	}

	sort.Slice(keyValues, func(i, j int) bool {
		return keyValues[i][0] < keyValues[j][0]
	})
	for _, kv := range keyValues {
		y.AssertTrue(len(kv) == 2)
		b.Add(y.KeyWithTs([]byte(kv[0]), 0), y.ValueStruct{Value: []byte(kv[1]), Meta: 'A', UserMeta: 0})
	}
	_, err = f.Write(b.Finish())
	require.NoError(t, err, "writing to file failed")
	f.Close()
	f, _ = y.OpenSyncedFile(filename, true)
	return f
}

func TestTableIterator(t *testing.T) {
	for _, n := range []int{99, 100, 101} {
		t.Run(fmt.Sprintf("n=%d", n), func(t *testing.T) {
			opts := getTestTableOptions()
			f := buildTestTable(t, "key", n, opts)
			table, err := OpenTable(f, opts)
			require.NoError(t, err)
			defer table.DecrRef()
			it := table.NewIterator(false)
			defer it.Close()
			count := 0
			for it.Rewind(); it.Valid(); it.Next() {
				v := it.Value()
				k := y.KeyWithTs([]byte(key("key", count)), 0)
				require.EqualValues(t, k, it.Key())
				require.EqualValues(t, fmt.Sprintf("%d", count), string(v.Value))
				count++
			}
			require.Equal(t, count, n)
		})
	}
}

func TestSeekToFirst(t *testing.T) {
	for _, n := range []int{99, 100, 101, 199, 200, 250, 9999, 10000} {
		t.Run(fmt.Sprintf("n=%d", n), func(t *testing.T) {
			opts := getTestTableOptions()
			f := buildTestTable(t, "key", n, opts)
			table, err := OpenTable(f, opts)
			require.NoError(t, err)
			defer table.DecrRef()
			it := table.NewIterator(false)
			defer it.Close()
			it.seekToFirst()
			require.True(t, it.Valid())
			v := it.Value()
			require.EqualValues(t, "0", string(v.Value))
			require.EqualValues(t, 'A', v.Meta)
		})
	}
}

func TestSeekToLast(t *testing.T) {
	for _, n := range []int{99, 100, 101, 199, 200, 250, 9999, 10000} {
		t.Run(fmt.Sprintf("n=%d", n), func(t *testing.T) {
			opts := getTestTableOptions()
			f := buildTestTable(t, "key", n, opts)
			table, err := OpenTable(f, opts)
			require.NoError(t, err)
			defer table.DecrRef()
			it := table.NewIterator(false)
			defer it.Close()
			it.seekToLast()
			require.True(t, it.Valid())
			v := it.Value()
			require.EqualValues(t, fmt.Sprintf("%d", n-1), string(v.Value))
			require.EqualValues(t, 'A', v.Meta)
			it.prev()
			require.True(t, it.Valid())
			v = it.Value()
			require.EqualValues(t, fmt.Sprintf("%d", n-2), string(v.Value))
			require.EqualValues(t, 'A', v.Meta)
		})
	}
}

func TestSeek(t *testing.T) {
	opts := getTestTableOptions()
	f := buildTestTable(t, "k", 10000, opts)
	table, err := OpenTable(f, opts)
	require.NoError(t, err)
	defer table.DecrRef()

	it := table.NewIterator(false)
	defer it.Close()

	var data = []struct {
		in    string
		valid bool
		out   string
	}{
		{"abc", true, "k0000"},
		{"k0100", true, "k0100"},
		{"k0100b", true, "k0101"}, // Test case where we jump to next block.
		{"k1234", true, "k1234"},
		{"k1234b", true, "k1235"},
		{"k9999", true, "k9999"},
		{"z", false, ""},
	}

	for _, tt := range data {
		it.seek(y.KeyWithTs([]byte(tt.in), 0))
		if !tt.valid {
			require.False(t, it.Valid())
			continue
		}
		require.True(t, it.Valid())
		k := it.Key()
		require.EqualValues(t, tt.out, string(y.ParseKey(k)))
	}
}

func TestSeekForPrev(t *testing.T) {
	opts := getTestTableOptions()
	f := buildTestTable(t, "k", 10000, opts)
	table, err := OpenTable(f, opts)
	require.NoError(t, err)
	defer table.DecrRef()

	it := table.NewIterator(false)
	defer it.Close()

	var data = []struct {
		in    string
		valid bool
		out   string
	}{
		{"abc", false, ""},
		{"k0100", true, "k0100"},
		{"k0100b", true, "k0100"}, // Test case where we jump to next block.
		{"k1234", true, "k1234"},
		{"k1234b", true, "k1234"},
		{"k9999", true, "k9999"},
		{"z", true, "k9999"},
	}

	for _, tt := range data {
		it.seekForPrev(y.KeyWithTs([]byte(tt.in), 0))
		if !tt.valid {
			require.False(t, it.Valid())
			continue
		}
		require.True(t, it.Valid())
		k := it.Key()
		require.EqualValues(t, tt.out, string(y.ParseKey(k)))
	}
}

func TestIterateFromStart(t *testing.T) {
	// Vary the number of elements added.
	for _, n := range []int{99, 100, 101, 199, 200, 250, 9999, 10000} {
		t.Run(fmt.Sprintf("n=%d", n), func(t *testing.T) {
			opts := getTestTableOptions()
			f := buildTestTable(t, "key", n, opts)
			table, err := OpenTable(f, opts)
			require.NoError(t, err)
			defer table.DecrRef()
			ti := table.NewIterator(false)
			defer ti.Close()
			ti.reset()
			ti.seekToFirst()
			require.True(t, ti.Valid())
			// No need to do a Next.
			// ti.Seek brings us to the first key >= "". Essentially a SeekToFirst.
			var count int
			for ; ti.Valid(); ti.next() {
				v := ti.Value()
				require.EqualValues(t, fmt.Sprintf("%d", count), string(v.Value))
				require.EqualValues(t, 'A', v.Meta)
				count++
			}
			require.EqualValues(t, n, count)
		})
	}
}

func TestIterateFromEnd(t *testing.T) {
	// Vary the number of elements added.
	for _, n := range []int{99, 100, 101, 199, 200, 250, 9999, 10000} {
		t.Run(fmt.Sprintf("n=%d", n), func(t *testing.T) {
			opts := getTestTableOptions()
			f := buildTestTable(t, "key", n, opts)
			table, err := OpenTable(f, opts)
			require.NoError(t, err)
			defer table.DecrRef()
			ti := table.NewIterator(false)
			defer ti.Close()
			ti.reset()
			ti.seek(y.KeyWithTs([]byte("zzzzzz"), 0)) // Seek to end, an invalid element.
			require.False(t, ti.Valid())
			for i := n - 1; i >= 0; i-- {
				ti.prev()
				require.True(t, ti.Valid())
				v := ti.Value()
				require.EqualValues(t, fmt.Sprintf("%d", i), string(v.Value))
				require.EqualValues(t, 'A', v.Meta)
			}
			ti.prev()
			require.False(t, ti.Valid())
		})
	}
}

func TestTable(t *testing.T) {
	opts := getTestTableOptions()
	opts.LoadingMode = options.FileIO
	f := buildTestTable(t, "key", 10000, opts)
	table, err := OpenTable(f, opts)
	require.NoError(t, err)
	defer table.DecrRef()
	ti := table.NewIterator(false)
	defer ti.Close()
	kid := 1010
	seek := y.KeyWithTs([]byte(key("key", kid)), 0)
	for ti.seek(seek); ti.Valid(); ti.next() {
		k := ti.Key()
		require.EqualValues(t, string(y.ParseKey(k)), key("key", kid))
		kid++
	}
	if kid != 10000 {
		t.Errorf("Expected kid: 10000. Got: %v", kid)
	}

	ti.seek(y.KeyWithTs([]byte(key("key", 99999)), 0))
	require.False(t, ti.Valid())

	ti.seek(y.KeyWithTs([]byte(key("key", -1)), 0))
	require.True(t, ti.Valid())
	k := ti.Key()
	require.EqualValues(t, string(y.ParseKey(k)), key("key", 0))
}

func TestIterateBackAndForth(t *testing.T) {
	opts := getTestTableOptions()
	f := buildTestTable(t, "key", 10000, opts)
	table, err := OpenTable(f, opts)
	require.NoError(t, err)
	defer table.DecrRef()

	seek := y.KeyWithTs([]byte(key("key", 1010)), 0)
	it := table.NewIterator(false)
	defer it.Close()
	it.seek(seek)
	require.True(t, it.Valid())
	k := it.Key()
	require.EqualValues(t, seek, k)

	it.prev()
	it.prev()
	require.True(t, it.Valid())
	k = it.Key()
	require.EqualValues(t, key("key", 1008), string(y.ParseKey(k)))

	it.next()
	it.next()
	require.True(t, it.Valid())
	k = it.Key()
	require.EqualValues(t, key("key", 1010), y.ParseKey(k))

	it.seek(y.KeyWithTs([]byte(key("key", 2000)), 0))
	require.True(t, it.Valid())
	k = it.Key()
	require.EqualValues(t, key("key", 2000), y.ParseKey(k))

	it.prev()
	require.True(t, it.Valid())
	k = it.Key()
	require.EqualValues(t, key("key", 1999), y.ParseKey(k))

	it.seekToFirst()
	k = it.Key()
	require.EqualValues(t, key("key", 0), y.ParseKey(k))
}

func TestUniIterator(t *testing.T) {
	opts := getTestTableOptions()
	f := buildTestTable(t, "key", 10000, opts)
	table, err := OpenTable(f, opts)
	require.NoError(t, err)
	defer table.DecrRef()
	{
		it := table.NewIterator(false)
		defer it.Close()
		var count int
		for it.Rewind(); it.Valid(); it.Next() {
			v := it.Value()
			require.EqualValues(t, fmt.Sprintf("%d", count), string(v.Value))
			require.EqualValues(t, 'A', v.Meta)
			count++
		}
		require.EqualValues(t, 10000, count)
	}
	{
		it := table.NewIterator(true)
		defer it.Close()
		var count int
		for it.Rewind(); it.Valid(); it.Next() {
			v := it.Value()
			require.EqualValues(t, fmt.Sprintf("%d", 10000-1-count), string(v.Value))
			require.EqualValues(t, 'A', v.Meta)
			count++
		}
		require.EqualValues(t, 10000, count)
	}
}

// Try having only one table.
func TestConcatIteratorOneTable(t *testing.T) {
	opts := getTestTableOptions()
	f := buildTable(t, [][]string{
		{"k1", "a1"},
		{"k2", "a2"},
	}, opts)

	tbl, err := OpenTable(f, opts)
	require.NoError(t, err)
	defer tbl.DecrRef()

	it := NewConcatIterator([]*Table{tbl}, false)
	defer it.Close()

	it.Rewind()
	require.True(t, it.Valid())
	k := it.Key()
	require.EqualValues(t, "k1", string(y.ParseKey(k)))
	vs := it.Value()
	require.EqualValues(t, "a1", string(vs.Value))
	require.EqualValues(t, 'A', vs.Meta)
}

func TestConcatIterator(t *testing.T) {
	opts := getTestTableOptions()
	f := buildTestTable(t, "keya", 10000, opts)
	f2 := buildTestTable(t, "keyb", 10000, opts)
	f3 := buildTestTable(t, "keyc", 10000, opts)
	tbl, err := OpenTable(f, opts)
	require.NoError(t, err)
	defer tbl.DecrRef()
	tbl2, err := OpenTable(f2, opts)
	require.NoError(t, err)
	defer tbl2.DecrRef()
	tbl3, err := OpenTable(f3, opts)
	require.NoError(t, err)
	defer tbl3.DecrRef()

	{
		it := NewConcatIterator([]*Table{tbl, tbl2, tbl3}, false)
		defer it.Close()
		it.Rewind()
		require.True(t, it.Valid())
		var count int
		for ; it.Valid(); it.Next() {
			vs := it.Value()
			require.EqualValues(t, fmt.Sprintf("%d", count%10000), string(vs.Value))
			require.EqualValues(t, 'A', vs.Meta)
			count++
		}
		require.EqualValues(t, 30000, count)

		it.Seek(y.KeyWithTs([]byte("a"), 0))
		require.EqualValues(t, "keya0000", string(y.ParseKey(it.Key())))
		vs := it.Value()
		require.EqualValues(t, "0", string(vs.Value))

		it.Seek(y.KeyWithTs([]byte("keyb"), 0))
		require.EqualValues(t, "keyb0000", string(y.ParseKey(it.Key())))
		vs = it.Value()
		require.EqualValues(t, "0", string(vs.Value))

		it.Seek(y.KeyWithTs([]byte("keyb9999b"), 0))
		require.EqualValues(t, "keyc0000", string(y.ParseKey(it.Key())))
		vs = it.Value()
		require.EqualValues(t, "0", string(vs.Value))

		it.Seek(y.KeyWithTs([]byte("keyd"), 0))
		require.False(t, it.Valid())
	}
	{
		it := NewConcatIterator([]*Table{tbl, tbl2, tbl3}, true)
		defer it.Close()
		it.Rewind()
		require.True(t, it.Valid())
		var count int
		for ; it.Valid(); it.Next() {
			vs := it.Value()
			require.EqualValues(t, fmt.Sprintf("%d", 10000-(count%10000)-1), string(vs.Value))
			require.EqualValues(t, 'A', vs.Meta)
			count++
		}
		require.EqualValues(t, 30000, count)

		it.Seek(y.KeyWithTs([]byte("a"), 0))
		require.False(t, it.Valid())

		it.Seek(y.KeyWithTs([]byte("keyb"), 0))
		require.EqualValues(t, "keya9999", string(y.ParseKey(it.Key())))
		vs := it.Value()
		require.EqualValues(t, "9999", string(vs.Value))

		it.Seek(y.KeyWithTs([]byte("keyb9999b"), 0))
		require.EqualValues(t, "keyb9999", string(y.ParseKey(it.Key())))
		vs = it.Value()
		require.EqualValues(t, "9999", string(vs.Value))

		it.Seek(y.KeyWithTs([]byte("keyd"), 0))
		require.EqualValues(t, "keyc9999", string(y.ParseKey(it.Key())))
		vs = it.Value()
		require.EqualValues(t, "9999", string(vs.Value))
	}
}

func TestMergingIterator(t *testing.T) {
	opts := getTestTableOptions()
	f1 := buildTable(t, [][]string{
		{"k1", "a1"},
<<<<<<< HEAD
		{"k4", "a4"},
		{"k5", "a5"},
	})
=======
		{"k2", "a2"},
	}, opts)
>>>>>>> f313f0c2
	f2 := buildTable(t, [][]string{
		{"k2", "b2"},
<<<<<<< HEAD
		{"k3", "b3"},
		{"k4", "b4"},
	})

	expected := []struct {
		key   string
		value string
	}{
		{"k1", "a1"},
		{"k2", "b2"},
		{"k3", "b3"},
		{"k4", "a4"},
		{"k5", "a5"},
	}
	opts := Options{LoadingMode: options.LoadToRAM, ChkMode: options.OnTableAndBlockRead}
=======
	}, opts)
>>>>>>> f313f0c2
	tbl1, err := OpenTable(f1, opts)
	require.NoError(t, err)
	defer tbl1.DecrRef()
	tbl2, err := OpenTable(f2, opts)
	require.NoError(t, err)
	defer tbl2.DecrRef()
	it1 := tbl1.NewIterator(false)
	it2 := NewConcatIterator([]*Table{tbl2}, false)
	it := NewMergeIterator([]y.Iterator{it1, it2}, false)
	defer it.Close()

	var i int
	for it.Rewind(); it.Valid(); it.Next() {
		k := it.Key()
		vs := it.Value()
		require.EqualValues(t, expected[i].key, string(y.ParseKey(k)))
		require.EqualValues(t, expected[i].value, string(vs.Value))
		require.EqualValues(t, 'A', vs.Meta)
		i++
	}
	require.Equal(t, i, len(expected))
	require.False(t, it.Valid())
}

func TestMergingIteratorReversed(t *testing.T) {
	opts := getTestTableOptions()
	f1 := buildTable(t, [][]string{
		{"k1", "a1"},
<<<<<<< HEAD
		{"k4", "a4"},
		{"k5", "a5"},
	})
	f2 := buildTable(t, [][]string{
		{"k1", "b2"},
		{"k3", "b3"},
		{"k4", "b4"},
		{"k5", "b5"},
	})

	expected := []struct {
		key   string
		value string
	}{
		{"k5", "a5"},
		{"k4", "a4"},
		{"k3", "b3"},
		// {"k2", "b2"},
		{"k1", "a1"},
	}
	opts := Options{LoadingMode: options.LoadToRAM, ChkMode: options.OnTableAndBlockRead}
=======
		{"k2", "a2"},
	}, opts)
	f2 := buildTable(t, [][]string{
		{"k1", "b1"},
		{"k2", "b2"},
	}, opts)
>>>>>>> f313f0c2
	tbl1, err := OpenTable(f1, opts)
	require.NoError(t, err)
	defer tbl1.DecrRef()
	tbl2, err := OpenTable(f2, opts)
	require.NoError(t, err)
	defer tbl2.DecrRef()
	it1 := tbl1.NewIterator(true)
	it2 := NewConcatIterator([]*Table{tbl2}, true)
	it := NewMergeIterator([]y.Iterator{it1, it2}, true)
	defer it.Close()

	var i int
	for it.Rewind(); it.Valid(); it.Next() {
		k := it.Key()
		vs := it.Value()
		require.EqualValues(t, expected[i].key, string(y.ParseKey(k)))
		require.EqualValues(t, expected[i].value, string(vs.Value))
		require.EqualValues(t, 'A', vs.Meta)
		i++
	}

	require.Equal(t, i, len(expected))
	require.False(t, it.Valid())
}

// Take only the first iterator.
func TestMergingIteratorTakeOne(t *testing.T) {
	opts := getTestTableOptions()
	f1 := buildTable(t, [][]string{
		{"k1", "a1"},
		{"k2", "a2"},
	}, opts)
	f2 := buildTable(t, [][]string{{"l1", "b1"}}, opts)

	t1, err := OpenTable(f1, opts)
	require.NoError(t, err)
	defer t1.DecrRef()
	t2, err := OpenTable(f2, opts)
	require.NoError(t, err)
	defer t2.DecrRef()

	it1 := NewConcatIterator([]*Table{t1}, false)
	it2 := NewConcatIterator([]*Table{t2}, false)
	it := NewMergeIterator([]y.Iterator{it1, it2}, false)
	defer it.Close()

	it.Rewind()
	require.True(t, it.Valid())
	k := it.Key()
	require.EqualValues(t, "k1", string(y.ParseKey(k)))
	vs := it.Value()
	require.EqualValues(t, "a1", string(vs.Value))
	require.EqualValues(t, 'A', vs.Meta)
	it.Next()

	require.True(t, it.Valid())
	k = it.Key()
	require.EqualValues(t, "k2", string(y.ParseKey(k)))
	vs = it.Value()
	require.EqualValues(t, "a2", string(vs.Value))
	require.EqualValues(t, 'A', vs.Meta)
	it.Next()

	k = it.Key()
	require.EqualValues(t, "l1", string(y.ParseKey(k)))
	vs = it.Value()
	require.EqualValues(t, "b1", string(vs.Value))
	require.EqualValues(t, 'A', vs.Meta)
	it.Next()

	require.False(t, it.Valid())
}

// Take only the second iterator.
func TestMergingIteratorTakeTwo(t *testing.T) {
	opts := getTestTableOptions()
	f1 := buildTable(t, [][]string{{"l1", "b1"}}, opts)
	f2 := buildTable(t, [][]string{
		{"k1", "a1"},
		{"k2", "a2"},
	}, opts)

	t1, err := OpenTable(f1, opts)
	require.NoError(t, err)
	defer t1.DecrRef()
	t2, err := OpenTable(f2, opts)
	require.NoError(t, err)
	defer t2.DecrRef()

	it1 := NewConcatIterator([]*Table{t1}, false)
	it2 := NewConcatIterator([]*Table{t2}, false)
	it := NewMergeIterator([]y.Iterator{it1, it2}, false)
	defer it.Close()

	it.Rewind()
	require.True(t, it.Valid())
	k := it.Key()
	require.EqualValues(t, "k1", string(y.ParseKey(k)))
	vs := it.Value()
	require.EqualValues(t, "a1", string(vs.Value))
	require.EqualValues(t, 'A', vs.Meta)
	it.Next()

	require.True(t, it.Valid())
	k = it.Key()
	require.EqualValues(t, "k2", string(y.ParseKey(k)))
	vs = it.Value()
	require.EqualValues(t, "a2", string(vs.Value))
	require.EqualValues(t, 'A', vs.Meta)
	it.Next()
	require.True(t, it.Valid())

	k = it.Key()
	require.EqualValues(t, "l1", string(y.ParseKey(k)))
	vs = it.Value()
	require.EqualValues(t, "b1", string(vs.Value))
	require.EqualValues(t, 'A', vs.Meta)
	it.Next()

	require.False(t, it.Valid())
}

func TestTableBigValues(t *testing.T) {
	value := func(i int) []byte {
		return []byte(fmt.Sprintf("%01048576d", i)) // Return 1MB value which is > math.MaxUint16.
	}

	rand.Seed(time.Now().UnixNano())
	filename := fmt.Sprintf("%s%s%d.sst", os.TempDir(), string(os.PathSeparator), rand.Int63())
	f, err := y.OpenSyncedFile(filename, true)
	require.NoError(t, err, "unable to create file")

	n := 100 // Insert 100 keys.
	opts := Options{Compression: options.ZSTD, BlockSize: 4 * 1024, BloomFalsePositive: 0.01}
	builder := NewTableBuilder(opts)
	for i := 0; i < n; i++ {
		key := y.KeyWithTs([]byte(key("", i)), 0)
		vs := y.ValueStruct{Value: value(i)}
		builder.Add(key, vs)
	}

	_, err = f.Write(builder.Finish())
	require.NoError(t, err, "unable to write to file")
	tbl, err := OpenTable(f, opts)
	require.NoError(t, err, "unable to open table")
	defer tbl.DecrRef()

	itr := tbl.NewIterator(false)
	require.True(t, itr.Valid())

	count := 0
	for itr.Rewind(); itr.Valid(); itr.Next() {
		require.Equal(t, []byte(key("", count)), y.ParseKey(itr.Key()), "keys are not equal")
		require.Equal(t, value(count), itr.Value().Value, "values are not equal")
		count++
	}
	require.False(t, itr.Valid(), "table iterator should be invalid now")
	require.Equal(t, n, count)
}

// This test is for verifying checksum failure during table open.
func TestTableChecksum(t *testing.T) {
	rand.Seed(time.Now().Unix())
	// we are going to write random byte at random location in table file.
	rb := make([]byte, 1)
	rand.Read(rb)
	opts := getTestTableOptions()
	f := buildTestTable(t, "k", 10000, opts)
	fi, err := f.Stat()
	require.NoError(t, err, "unable to get file information")
	f.WriteAt(rb, rand.Int63n(fi.Size()))

	_, err = OpenTable(f, opts)
	if err == nil || !strings.Contains(err.Error(), "checksum") {
		t.Fatal("Test should have been failed with checksum mismatch error")
	}
}

func BenchmarkRead(b *testing.B) {
	n := int(5 * 1e6)
	tbl := getTableForBenchmarks(b, n)
	defer tbl.DecrRef()

	b.ResetTimer()
	// Iterate b.N times over the entire table.
	for i := 0; i < b.N; i++ {
		func() {
			it := tbl.NewIterator(false)
			defer it.Close()
			for it.seekToFirst(); it.Valid(); it.next() {
			}
		}()
	}
}

func BenchmarkReadAndBuild(b *testing.B) {
	n := int(5 * 1e6)
	tbl := getTableForBenchmarks(b, n)
	defer tbl.DecrRef()

	b.ResetTimer()
	// Iterate b.N times over the entire table.
	for i := 0; i < b.N; i++ {
		func() {
			opts := Options{Compression: options.ZSTD, BlockSize: 4 * 0124, BloomFalsePositive: 0.01}
			newBuilder := NewTableBuilder(opts)
			it := tbl.NewIterator(false)
			defer it.Close()
			for it.seekToFirst(); it.Valid(); it.next() {
				vs := it.Value()
				newBuilder.Add(it.Key(), vs)
			}
			newBuilder.Finish()
		}()
	}
}

func BenchmarkReadMerged(b *testing.B) {
	n := int(5 * 1e6)
	m := 5 // Number of tables.
	y.AssertTrue((n % m) == 0)
	tableSize := n / m
	var tables []*Table
	for i := 0; i < m; i++ {
		filename := fmt.Sprintf("%s%s%d.sst", os.TempDir(), string(os.PathSeparator), rand.Int63())
		opts := Options{Compression: options.ZSTD, BlockSize: 4 * 1024, BloomFalsePositive: 0.01}
		builder := NewTableBuilder(opts)
		f, err := y.OpenSyncedFile(filename, true)
		y.Check(err)
		for j := 0; j < tableSize; j++ {
			id := j*m + i // Arrays are interleaved.
			// id := i*tableSize+j (not interleaved)
			k := fmt.Sprintf("%016x", id)
			v := fmt.Sprintf("%d", id)
			builder.Add([]byte(k), y.ValueStruct{Value: []byte(v), Meta: 123, UserMeta: 0})
		}
		_, err = f.Write(builder.Finish())
		require.NoError(b, err, "unable to write to file")
		tbl, err := OpenTable(f, opts)
		y.Check(err)
		tables = append(tables, tbl)
		defer tbl.DecrRef()
	}

	b.ResetTimer()
	// Iterate b.N times over the entire table.
	for i := 0; i < b.N; i++ {
		func() {
			var iters []y.Iterator
			for _, tbl := range tables {
				iters = append(iters, tbl.NewIterator(false))
			}
			it := NewMergeIterator(iters, false)
			defer it.Close()
			for it.Rewind(); it.Valid(); it.Next() {
			}
		}()
	}
}

func BenchmarkChecksum(b *testing.B) {
	keySz := []int{KB, 2 * KB, 4 * KB, 8 * KB, 16 * KB, 32 * KB, 64 * KB, 128 * KB, 256 * KB, MB}
	for _, kz := range keySz {
		key := make([]byte, kz)
		b.Run(fmt.Sprintf("CRC %d", kz), func(b *testing.B) {
			for i := 0; i < b.N; i++ {
				crc32.ChecksumIEEE(key)
			}
		})
		b.Run(fmt.Sprintf("xxHash64 %d", kz), func(b *testing.B) {
			for i := 0; i < b.N; i++ {
				xxhash.Sum64(key)
			}
		})
		b.Run(fmt.Sprintf("SHA256 %d", kz), func(b *testing.B) {
			for i := 0; i < b.N; i++ {
				sha256.Sum256(key)
			}
		})
	}
}

func BenchmarkRandomRead(b *testing.B) {
	n := int(5 * 1e6)
	tbl := getTableForBenchmarks(b, n)
	defer tbl.DecrRef()

	r := rand.New(rand.NewSource(time.Now().Unix()))

	b.ResetTimer()
	for i := 0; i < b.N; i++ {
		itr := tbl.NewIterator(false)
		no := r.Intn(n)
		k := []byte(fmt.Sprintf("%016x", no))
		v := []byte(fmt.Sprintf("%d", no))
		itr.Seek(k)
		if !itr.Valid() {
			b.Fatal("itr should be valid")
		}
		v1 := itr.Value().Value

		if !bytes.Equal(v, v1) {
			fmt.Println("value does not match")
			b.Fatal()
		}
		itr.Close()
	}
}

func getTableForBenchmarks(b *testing.B, count int) *Table {
	rand.Seed(time.Now().Unix())
	opts := Options{Compression: options.ZSTD, BlockSize: 4 * 1024, BloomFalsePositive: 0.01}
	builder := NewTableBuilder(opts)
	filename := fmt.Sprintf("%s%s%d.sst", os.TempDir(), string(os.PathSeparator), rand.Int63())
	f, err := y.OpenSyncedFile(filename, true)
	require.NoError(b, err)
	for i := 0; i < count; i++ {
		k := fmt.Sprintf("%016x", i)
		v := fmt.Sprintf("%d", i)
		builder.Add([]byte(k), y.ValueStruct{Value: []byte(v)})
	}

	_, err = f.Write(builder.Finish())
	require.NoError(b, err, "unable to write to file")
	tbl, err := OpenTable(f, opts)
	require.NoError(b, err, "unable to open table")
	return tbl
}

func TestMain(m *testing.M) {
	rand.Seed(time.Now().UTC().UnixNano())
	os.Exit(m.Run())
}<|MERGE_RESOLUTION|>--- conflicted
+++ resolved
@@ -503,20 +503,14 @@
 	opts := getTestTableOptions()
 	f1 := buildTable(t, [][]string{
 		{"k1", "a1"},
-<<<<<<< HEAD
 		{"k4", "a4"},
 		{"k5", "a5"},
-	})
-=======
-		{"k2", "a2"},
 	}, opts)
->>>>>>> f313f0c2
 	f2 := buildTable(t, [][]string{
 		{"k2", "b2"},
-<<<<<<< HEAD
 		{"k3", "b3"},
 		{"k4", "b4"},
-	})
+	}, opts)
 
 	expected := []struct {
 		key   string
@@ -528,10 +522,6 @@
 		{"k4", "a4"},
 		{"k5", "a5"},
 	}
-	opts := Options{LoadingMode: options.LoadToRAM, ChkMode: options.OnTableAndBlockRead}
-=======
-	}, opts)
->>>>>>> f313f0c2
 	tbl1, err := OpenTable(f1, opts)
 	require.NoError(t, err)
 	defer tbl1.DecrRef()
@@ -560,16 +550,15 @@
 	opts := getTestTableOptions()
 	f1 := buildTable(t, [][]string{
 		{"k1", "a1"},
-<<<<<<< HEAD
 		{"k4", "a4"},
 		{"k5", "a5"},
-	})
+	}, opts)
 	f2 := buildTable(t, [][]string{
 		{"k1", "b2"},
 		{"k3", "b3"},
 		{"k4", "b4"},
 		{"k5", "b5"},
-	})
+	}, opts)
 
 	expected := []struct {
 		key   string
@@ -581,15 +570,6 @@
 		// {"k2", "b2"},
 		{"k1", "a1"},
 	}
-	opts := Options{LoadingMode: options.LoadToRAM, ChkMode: options.OnTableAndBlockRead}
-=======
-		{"k2", "a2"},
-	}, opts)
-	f2 := buildTable(t, [][]string{
-		{"k1", "b1"},
-		{"k2", "b2"},
-	}, opts)
->>>>>>> f313f0c2
 	tbl1, err := OpenTable(f1, opts)
 	require.NoError(t, err)
 	defer tbl1.DecrRef()
