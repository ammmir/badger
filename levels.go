/*
 * Copyright 2017 Dgraph Labs, Inc. and Contributors
 *
 * Licensed under the Apache License, Version 2.0 (the "License");
 * you may not use this file except in compliance with the License.
 * You may obtain a copy of the License at
 *
 *     http://www.apache.org/licenses/LICENSE-2.0
 *
 * Unless required by applicable law or agreed to in writing, software
 * distributed under the License is distributed on an "AS IS" BASIS,
 * WITHOUT WARRANTIES OR CONDITIONS OF ANY KIND, either express or implied.
 * See the License for the specific language governing permissions and
 * limitations under the License.
 */

package badger

import (
	"bytes"
	"fmt"
	"math"
	"math/rand"
	"os"
	"sort"
	"strings"
	"sync"
	"sync/atomic"
	"time"

	"golang.org/x/net/trace"

	"github.com/dgraph-io/badger/pb"
	"github.com/dgraph-io/badger/table"
	"github.com/dgraph-io/badger/y"
	"github.com/pkg/errors"
)

type levelsController struct {
	nextFileID uint64 // Atomic
	elog       trace.EventLog

	// The following are initialized once and const.
	levels []*levelHandler
	kv     *DB

	cstatus compactStatus
}

var (
	// This is for getting timings between stalls.
	lastUnstalled time.Time
)

// revertToManifest checks that all necessary table files exist and removes all table files not
// referenced by the manifest.  idMap is a set of table file id's that were read from the directory
// listing.
func revertToManifest(kv *DB, mf *Manifest, idMap map[uint64]struct{}) error {
	// 1. Check all files in manifest exist.
	for id := range mf.Tables {
		if _, ok := idMap[id]; !ok {
			return fmt.Errorf("file does not exist for table %d", id)
		}
	}

	// 2. Delete files that shouldn't exist.
	for id := range idMap {
		if _, ok := mf.Tables[id]; !ok {
			kv.elog.Printf("Table file %d not referenced in MANIFEST\n", id)
			filename := table.NewFilename(id, kv.opt.Dir)
			if err := os.Remove(filename); err != nil {
				return y.Wrapf(err, "While removing table %d", id)
			}
		}
	}

	return nil
}

func newLevelsController(db *DB, mf *Manifest) (*levelsController, error) {
	y.AssertTrue(db.opt.NumLevelZeroTablesStall > db.opt.NumLevelZeroTables)
	s := &levelsController{
		kv:     db,
		elog:   db.elog,
		levels: make([]*levelHandler, db.opt.MaxLevels),
	}
	s.cstatus.levels = make([]*levelCompactStatus, db.opt.MaxLevels)

	for i := 0; i < db.opt.MaxLevels; i++ {
		s.levels[i] = newLevelHandler(db, i)
		if i == 0 {
			// Do nothing.
		} else if i == 1 {
			// Level 1 probably shouldn't be too much bigger than level 0.
			s.levels[i].maxTotalSize = db.opt.LevelOneSize
		} else {
			s.levels[i].maxTotalSize = s.levels[i-1].maxTotalSize * int64(db.opt.LevelSizeMultiplier)
		}
		s.cstatus.levels[i] = new(levelCompactStatus)
	}

	// Compare manifest against directory, check for existent/non-existent files, and remove.
	if err := revertToManifest(db, mf, getIDMap(db.opt.Dir)); err != nil {
		return nil, err
	}

	// Some files may be deleted. Let's reload.
	var flags uint32 = y.Sync
	if db.opt.ReadOnly {
		flags |= y.ReadOnly
	}

	var mu sync.Mutex
	tables := make([][]*table.Table, db.opt.MaxLevels)
	var maxFileID uint64

	// We found that using 3 goroutines allows disk throughput to be utilized to its max.
	// Disk utilization is the main thing we should focus on, while trying to read the data. That's
	// the one factor that remains constant between HDD and SSD.
	throttle := y.NewThrottle(3)

	start := time.Now()
	var numOpened int32
	tick := time.NewTicker(3 * time.Second)
	defer tick.Stop()

	for fileID, tf := range mf.Tables {
		fname := table.NewFilename(fileID, db.opt.Dir)
		select {
		case <-tick.C:
			db.opt.Infof("%d tables out of %d opened in %s\n", atomic.LoadInt32(&numOpened),
				len(mf.Tables), time.Since(start).Round(time.Millisecond))
		default:
		}
		if err := throttle.Do(); err != nil {
			closeAllTables(tables)
			return nil, err
		}
		if fileID > maxFileID {
			maxFileID = fileID
		}
		go func(fname string, tf TableManifest) {
			var rerr error
			defer func() {
				throttle.Done(rerr)
				atomic.AddInt32(&numOpened, 1)
			}()
			fd, err := y.OpenExistingFile(fname, flags)
			if err != nil {
				rerr = errors.Wrapf(err, "Opening file: %q", fname)
				return
			}

<<<<<<< HEAD
			t, err := table.OpenTable(fd, db.opt.TableLoadingMode, tf.Checksum, db.cache)
=======
			t, err := table.OpenTable(fd, db.opt.TableLoadingMode, db.opt.ChecksumVerificationMode)
>>>>>>> 1496af93
			if err != nil {
				if strings.HasPrefix(err.Error(), "CHECKSUM_MISMATCH:") {
					db.opt.Errorf(err.Error())
					db.opt.Errorf("Ignoring table %s", fd.Name())
					// Do not set rerr. We will continue without this table.
				} else {
					rerr = errors.Wrapf(err, "Opening table: %q", fname)
				}
				return
			}

			mu.Lock()
			tables[tf.Level] = append(tables[tf.Level], t)
			mu.Unlock()
		}(fname, tf)
	}
	if err := throttle.Finish(); err != nil {
		closeAllTables(tables)
		return nil, err
	}
	db.opt.Infof("All %d tables opened in %s\n", atomic.LoadInt32(&numOpened),
		time.Since(start).Round(time.Millisecond))
	s.nextFileID = maxFileID + 1
	for i, tbls := range tables {
		s.levels[i].initTables(tbls)
	}

	// Make sure key ranges do not overlap etc.
	if err := s.validate(); err != nil {
		_ = s.cleanupLevels()
		return nil, errors.Wrap(err, "Level validation")
	}

	// Sync directory (because we have at least removed some files, or previously created the
	// manifest file).
	if err := syncDir(db.opt.Dir); err != nil {
		_ = s.close()
		return nil, err
	}

	return s, nil
}

// Closes the tables, for cleanup in newLevelsController.  (We Close() instead of using DecrRef()
// because that would delete the underlying files.)  We ignore errors, which is OK because tables
// are read-only.
func closeAllTables(tables [][]*table.Table) {
	for _, tableSlice := range tables {
		for _, table := range tableSlice {
			_ = table.Close()
		}
	}
}

func (s *levelsController) cleanupLevels() error {
	var firstErr error
	for _, l := range s.levels {
		if err := l.close(); err != nil && firstErr == nil {
			firstErr = err
		}
	}
	return firstErr
}

// dropTree picks all tables from all levels, creates a manifest changeset,
// applies it, and then decrements the refs of these tables, which would result
// in their deletion.
func (s *levelsController) dropTree() (int, error) {
	// First pick all tables, so we can create a manifest changelog.
	var all []*table.Table
	for _, l := range s.levels {
		l.RLock()
		all = append(all, l.tables...)
		l.RUnlock()
	}
	if len(all) == 0 {
		return 0, nil
	}

	// Generate the manifest changes.
	changes := []*pb.ManifestChange{}
	for _, table := range all {
		changes = append(changes, newDeleteChange(table.ID()))
	}
	changeSet := pb.ManifestChangeSet{Changes: changes}
	if err := s.kv.manifest.addChanges(changeSet.Changes); err != nil {
		return 0, err
	}

	// Now that manifest has been successfully written, we can delete the tables.
	for _, l := range s.levels {
		l.Lock()
		l.totalSize = 0
		l.tables = l.tables[:0]
		l.Unlock()
	}
	for _, table := range all {
		if err := table.DecrRef(); err != nil {
			return 0, err
		}
	}
	return len(all), nil
}

// dropPrefix runs a L0->L1 compaction, and then runs same level compaction on the rest of the
// levels. For L0->L1 compaction, it runs compactions normally, but skips over all the keys with the
// provided prefix. For Li->Li compactions, it picks up the tables which would have the prefix. The
// tables who only have keys with this prefix are quickly dropped. The ones which have other keys
// are run through MergeIterator and compacted to create new tables. All the mechanisms of
// compactions apply, i.e. level sizes and MANIFEST are updated as in the normal flow.
func (s *levelsController) dropPrefix(prefix []byte) error {
	opt := s.kv.opt
	for _, l := range s.levels {
		l.RLock()
		if l.level == 0 {
			size := len(l.tables)
			l.RUnlock()

			if size > 0 {
				cp := compactionPriority{
					level: 0,
					score: 1.74,
					// A unique number greater than 1.0 does two things. Helps identify this
					// function in logs, and forces a compaction.
					dropPrefix: prefix,
				}
				if err := s.doCompact(cp); err != nil {
					opt.Warningf("While compacting level 0: %v", err)
					return nil
				}
			}
			continue
		}

		var tables []*table.Table
		for _, table := range l.tables {
			var absent bool
			switch {
			case bytes.HasPrefix(table.Smallest(), prefix):
			case bytes.HasPrefix(table.Biggest(), prefix):
			case bytes.Compare(prefix, table.Smallest()) > 0 &&
				bytes.Compare(prefix, table.Biggest()) < 0:
			default:
				absent = true
			}
			if !absent {
				tables = append(tables, table)
			}
		}
		l.RUnlock()
		if len(tables) == 0 {
			continue
		}

		cd := compactDef{
			elog:       trace.New(fmt.Sprintf("Badger.L%d", l.level), "Compact"),
			thisLevel:  l,
			nextLevel:  l,
			top:        []*table.Table{},
			bot:        tables,
			dropPrefix: prefix,
		}
		if err := s.runCompactDef(l.level, cd); err != nil {
			opt.Warningf("While running compact def: %+v. Error: %v", cd, err)
			return err
		}
	}
	return nil
}

func (s *levelsController) startCompact(lc *y.Closer) {
	n := s.kv.opt.NumCompactors
	lc.AddRunning(n - 1)
	for i := 0; i < n; i++ {
		go s.runWorker(lc)
	}
}

func (s *levelsController) runWorker(lc *y.Closer) {
	defer lc.Done()

	randomDelay := time.NewTimer(time.Duration(rand.Int31n(1000)) * time.Millisecond)
	select {
	case <-randomDelay.C:
	case <-lc.HasBeenClosed():
		randomDelay.Stop()
		return
	}

	ticker := time.NewTicker(time.Second)
	defer ticker.Stop()

	for {
		select {
		// Can add a done channel or other stuff.
		case <-ticker.C:
			prios := s.pickCompactLevels()
			for _, p := range prios {
				if err := s.doCompact(p); err == nil {
					break
				} else if err == errFillTables {
					// pass
				} else {
					s.kv.opt.Warningf("While running doCompact: %v\n", err)
				}
			}
		case <-lc.HasBeenClosed():
			return
		}
	}
}

// Returns true if level zero may be compacted, without accounting for compactions that already
// might be happening.
func (s *levelsController) isLevel0Compactable() bool {
	return s.levels[0].numTables() >= s.kv.opt.NumLevelZeroTables
}

// Returns true if the non-zero level may be compacted.  delSize provides the size of the tables
// which are currently being compacted so that we treat them as already having started being
// compacted (because they have been, yet their size is already counted in getTotalSize).
func (l *levelHandler) isCompactable(delSize int64) bool {
	return l.getTotalSize()-delSize >= l.maxTotalSize
}

type compactionPriority struct {
	level      int
	score      float64
	dropPrefix []byte
}

// pickCompactLevel determines which level to compact.
// Based on: https://github.com/facebook/rocksdb/wiki/Leveled-Compaction
func (s *levelsController) pickCompactLevels() (prios []compactionPriority) {
	// This function must use identical criteria for guaranteeing compaction's progress that
	// addLevel0Table uses.

	// cstatus is checked to see if level 0's tables are already being compacted
	if !s.cstatus.overlapsWith(0, infRange) && s.isLevel0Compactable() {
		pri := compactionPriority{
			level: 0,
			score: float64(s.levels[0].numTables()) / float64(s.kv.opt.NumLevelZeroTables),
		}
		prios = append(prios, pri)
	}

	for i, l := range s.levels[1:] {
		// Don't consider those tables that are already being compacted right now.
		delSize := s.cstatus.delSize(i + 1)

		if l.isCompactable(delSize) {
			pri := compactionPriority{
				level: i + 1,
				score: float64(l.getTotalSize()-delSize) / float64(l.maxTotalSize),
			}
			prios = append(prios, pri)
		}
	}
	sort.Slice(prios, func(i, j int) bool {
		return prios[i].score > prios[j].score
	})
	return prios
}

// compactBuildTables merge topTables and botTables to form a list of new tables.
func (s *levelsController) compactBuildTables(
	lev int, cd compactDef) ([]*table.Table, func() error, error) {
	topTables := cd.top
	botTables := cd.bot

	var hasOverlap bool
	{
		kr := getKeyRange(cd.top)
		for i, lh := range s.levels {
			if i <= lev { // Skip upper levels.
				continue
			}
			lh.RLock()
			left, right := lh.overlappingTables(levelHandlerRLocked{}, kr)
			lh.RUnlock()
			if right-left > 0 {
				hasOverlap = true
				break
			}
		}
	}

	// Try to collect stats so that we can inform value log about GC. That would help us find which
	// value log file should be GCed.
	discardStats := make(map[uint32]int64)
	updateStats := func(vs y.ValueStruct) {
		if vs.Meta&bitValuePointer > 0 {
			var vp valuePointer
			vp.Decode(vs.Value)
			discardStats[vp.Fid] += int64(vp.Len)
		}
	}

	// Create iterators across all the tables involved first.
	var iters []y.Iterator
	if lev == 0 {
		iters = appendIteratorsReversed(iters, topTables, false)
	} else if len(topTables) > 0 {
		y.AssertTrue(len(topTables) == 1)
		iters = []y.Iterator{topTables[0].NewIterator(false)}
	}

	// Next level has level>=1 and we can use ConcatIterator as key ranges do not overlap.
	var valid []*table.Table
	for _, table := range botTables {
		if len(cd.dropPrefix) > 0 &&
			bytes.HasPrefix(table.Smallest(), cd.dropPrefix) &&
			bytes.HasPrefix(table.Biggest(), cd.dropPrefix) {
			// All the keys in this table have the dropPrefix. So, this table does not need to be
			// in the iterator and can be dropped immediately.
			continue
		}
		valid = append(valid, table)
	}
	iters = append(iters, table.NewConcatIterator(valid, false))
	it := y.NewMergeIterator(iters, false)
	defer it.Close() // Important to close the iterator to do ref counting.

	it.Rewind()

	// Pick a discard ts, so we can discard versions below this ts. We should
	// never discard any versions starting from above this timestamp, because
	// that would affect the snapshot view guarantee provided by transactions.
	discardTs := s.kv.orc.discardAtOrBelow()

	// Start generating new tables.
	type newTableResult struct {
		table *table.Table
		err   error
	}
	resultCh := make(chan newTableResult)
	var numBuilds, numVersions int
	var lastKey, skipKey []byte
	for it.Valid() {
		timeStart := time.Now()
		builder := table.NewTableBuilder()
		var numKeys, numSkips uint64
		for ; it.Valid(); it.Next() {
			// See if we need to skip the prefix.
			if len(cd.dropPrefix) > 0 && bytes.HasPrefix(it.Key(), cd.dropPrefix) {
				numSkips++
				updateStats(it.Value())
				continue
			}

			// See if we need to skip this key.
			if len(skipKey) > 0 {
				if y.SameKey(it.Key(), skipKey) {
					numSkips++
					updateStats(it.Value())
					continue
				} else {
					skipKey = skipKey[:0]
				}
			}

			if !y.SameKey(it.Key(), lastKey) {
				if builder.ReachedCapacity(s.kv.opt.MaxTableSize) {
					// Only break if we are on a different key, and have reached capacity. We want
					// to ensure that all versions of the key are stored in the same sstable, and
					// not divided across multiple tables at the same level.
					break
				}
				lastKey = y.SafeCopy(lastKey, it.Key())
				numVersions = 0
			}

			vs := it.Value()
			version := y.ParseTs(it.Key())
			// Do not discard entries inserted by merge operator. These entries will be
			// discarded once they're merged
			if version <= discardTs && vs.Meta&bitMergeEntry == 0 {
				// Keep track of the number of versions encountered for this key. Only consider the
				// versions which are below the minReadTs, otherwise, we might end up discarding the
				// only valid version for a running transaction.
				numVersions++
				lastValidVersion := vs.Meta&bitDiscardEarlierVersions > 0
				if isDeletedOrExpired(vs.Meta, vs.ExpiresAt) ||
					numVersions > s.kv.opt.NumVersionsToKeep ||
					lastValidVersion {
					// If this version of the key is deleted or expired, skip all the rest of the
					// versions. Ensure that we're only removing versions below readTs.
					skipKey = y.SafeCopy(skipKey, it.Key())

					if lastValidVersion {
						// Add this key. We have set skipKey, so the following key versions
						// would be skipped.
					} else if hasOverlap {
						// If this key range has overlap with lower levels, then keep the deletion
						// marker with the latest version, discarding the rest. We have set skipKey,
						// so the following key versions would be skipped.
					} else {
						// If no overlap, we can skip all the versions, by continuing here.
						numSkips++
						updateStats(vs)
						continue // Skip adding this key.
					}
				}
			}
			numKeys++
			y.Check(builder.Add(it.Key(), it.Value()))
		}
		// It was true that it.Valid() at least once in the loop above, which means we
		// called Add() at least once, and builder is not Empty().
		s.kv.opt.Debugf("LOG Compact. Added %d keys. Skipped %d keys. Iteration took: %v",
			numKeys, numSkips, time.Since(timeStart))
		build := func(fileID uint64) (*table.Table, error) {
			fd, err := y.CreateSyncedFile(table.NewFilename(fileID, s.kv.opt.Dir), true)
			if err != nil {
				return nil, errors.Wrapf(err, "While opening new table: %d", fileID)
			}

			if _, err := fd.Write(builder.Finish()); err != nil {
				return nil, errors.Wrapf(err, "Unable to write to file: %d", fileID)
			}

<<<<<<< HEAD
			tbl, err := table.OpenTable(fd, s.kv.opt.TableLoadingMode, nil, s.kv.cache)
=======
			tbl, err := table.OpenTable(fd, s.kv.opt.TableLoadingMode,
				s.kv.opt.ChecksumVerificationMode)
>>>>>>> 1496af93
			// decrRef is added below.
			return tbl, errors.Wrapf(err, "Unable to open table: %q", fd.Name())
		}
		if builder.Empty() {
			continue
		}
		numBuilds++
		fileID := s.reserveFileID()
		go func(builder *table.Builder) {
			defer builder.Close()
			tbl, err := build(fileID)
			resultCh <- newTableResult{tbl, err}
		}(builder)
	}

	newTables := make([]*table.Table, 0, 20)
	// Wait for all table builders to finish.
	var firstErr error
	for x := 0; x < numBuilds; x++ {
		res := <-resultCh
		newTables = append(newTables, res.table)
		if firstErr == nil {
			firstErr = res.err
		}
	}

	if firstErr == nil {
		// Ensure created files' directory entries are visible.  We don't mind the extra latency
		// from not doing this ASAP after all file creation has finished because this is a
		// background operation.
		firstErr = syncDir(s.kv.opt.Dir)
	}

	if firstErr != nil {
		// An error happened.  Delete all the newly created table files (by calling DecrRef
		// -- we're the only holders of a ref).
		for j := 0; j < numBuilds; j++ {
			if newTables[j] != nil {
				_ = newTables[j].DecrRef()
			}
		}
		errorReturn := errors.Wrapf(firstErr, "While running compaction for: %+v", cd)
		return nil, nil, errorReturn
	}

	sort.Slice(newTables, func(i, j int) bool {
		return y.CompareKeys(newTables[i].Biggest(), newTables[j].Biggest()) < 0
	})
	if err := s.kv.vlog.updateDiscardStats(discardStats); err != nil {
		return nil, nil, errors.Wrap(err, "failed to update discard stats")
	}
	s.kv.opt.Debugf("Discard stats: %v", discardStats)
	return newTables, func() error { return decrRefs(newTables) }, nil
}

func buildChangeSet(cd *compactDef, newTables []*table.Table) pb.ManifestChangeSet {
	changes := []*pb.ManifestChange{}
	for _, table := range newTables {
		changes = append(changes,
			newCreateChange(table.ID(), cd.nextLevel.level))
	}
	for _, table := range cd.top {
		changes = append(changes, newDeleteChange(table.ID()))
	}
	for _, table := range cd.bot {
		changes = append(changes, newDeleteChange(table.ID()))
	}
	return pb.ManifestChangeSet{Changes: changes}
}

type compactDef struct {
	elog trace.Trace

	thisLevel *levelHandler
	nextLevel *levelHandler

	top []*table.Table
	bot []*table.Table

	thisRange keyRange
	nextRange keyRange

	thisSize int64

	dropPrefix []byte
}

func (cd *compactDef) lockLevels() {
	cd.thisLevel.RLock()
	cd.nextLevel.RLock()
}

func (cd *compactDef) unlockLevels() {
	cd.nextLevel.RUnlock()
	cd.thisLevel.RUnlock()
}

func (s *levelsController) fillTablesL0(cd *compactDef) bool {
	cd.lockLevels()
	defer cd.unlockLevels()

	cd.top = make([]*table.Table, len(cd.thisLevel.tables))
	copy(cd.top, cd.thisLevel.tables)
	if len(cd.top) == 0 {
		return false
	}
	cd.thisRange = infRange

	kr := getKeyRange(cd.top)
	left, right := cd.nextLevel.overlappingTables(levelHandlerRLocked{}, kr)
	cd.bot = make([]*table.Table, right-left)
	copy(cd.bot, cd.nextLevel.tables[left:right])

	if len(cd.bot) == 0 {
		cd.nextRange = kr
	} else {
		cd.nextRange = getKeyRange(cd.bot)
	}

	if !s.cstatus.compareAndAdd(thisAndNextLevelRLocked{}, *cd) {
		return false
	}

	return true
}

func (s *levelsController) fillTables(cd *compactDef) bool {
	cd.lockLevels()
	defer cd.unlockLevels()

	tbls := make([]*table.Table, len(cd.thisLevel.tables))
	copy(tbls, cd.thisLevel.tables)
	if len(tbls) == 0 {
		return false
	}

	// Find the biggest table, and compact that first.
	// TODO: Try other table picking strategies.
	sort.Slice(tbls, func(i, j int) bool {
		return tbls[i].Size() > tbls[j].Size()
	})

	for _, t := range tbls {
		cd.thisSize = t.Size()
		cd.thisRange = keyRange{
			// We pick all the versions of the smallest and the biggest key.
			left: y.KeyWithTs(y.ParseKey(t.Smallest()), math.MaxUint64),
			// Note that version zero would be the rightmost key.
			right: y.KeyWithTs(y.ParseKey(t.Biggest()), 0),
		}
		if s.cstatus.overlapsWith(cd.thisLevel.level, cd.thisRange) {
			continue
		}
		cd.top = []*table.Table{t}
		left, right := cd.nextLevel.overlappingTables(levelHandlerRLocked{}, cd.thisRange)

		cd.bot = make([]*table.Table, right-left)
		copy(cd.bot, cd.nextLevel.tables[left:right])

		if len(cd.bot) == 0 {
			cd.bot = []*table.Table{}
			cd.nextRange = cd.thisRange
			if !s.cstatus.compareAndAdd(thisAndNextLevelRLocked{}, *cd) {
				continue
			}
			return true
		}
		cd.nextRange = getKeyRange(cd.bot)

		if s.cstatus.overlapsWith(cd.nextLevel.level, cd.nextRange) {
			continue
		}
		if !s.cstatus.compareAndAdd(thisAndNextLevelRLocked{}, *cd) {
			continue
		}
		return true
	}
	return false
}

func (s *levelsController) runCompactDef(l int, cd compactDef) (err error) {
	timeStart := time.Now()

	thisLevel := cd.thisLevel
	nextLevel := cd.nextLevel

	// Table should never be moved directly between levels, always be rewritten to allow discarding
	// invalid versions.

	newTables, decr, err := s.compactBuildTables(l, cd)
	if err != nil {
		return err
	}
	defer func() {
		// Only assign to err, if it's not already nil.
		if decErr := decr(); err == nil {
			err = decErr
		}
	}()
	changeSet := buildChangeSet(&cd, newTables)

	// We write to the manifest _before_ we delete files (and after we created files)
	if err := s.kv.manifest.addChanges(changeSet.Changes); err != nil {
		return err
	}

	// See comment earlier in this function about the ordering of these ops, and the order in which
	// we access levels when reading.
	if err := nextLevel.replaceTables(cd.bot, newTables); err != nil {
		return err
	}
	if err := thisLevel.deleteTables(cd.top); err != nil {
		return err
	}

	// Note: For level 0, while doCompact is running, it is possible that new tables are added.
	// However, the tables are added only to the end, so it is ok to just delete the first table.

	s.kv.opt.Infof("LOG Compact %d->%d, del %d tables, add %d tables, took %v\n",
		thisLevel.level, nextLevel.level, len(cd.top)+len(cd.bot),
		len(newTables), time.Since(timeStart))
	return nil
}

var errFillTables = errors.New("Unable to fill tables")

// doCompact picks some table on level l and compacts it away to the next level.
func (s *levelsController) doCompact(p compactionPriority) error {
	l := p.level
	y.AssertTrue(l+1 < s.kv.opt.MaxLevels) // Sanity check.

	cd := compactDef{
		elog:       trace.New(fmt.Sprintf("Badger.L%d", l), "Compact"),
		thisLevel:  s.levels[l],
		nextLevel:  s.levels[l+1],
		dropPrefix: p.dropPrefix,
	}
	cd.elog.SetMaxEvents(100)
	defer cd.elog.Finish()

	s.kv.opt.Infof("Got compaction priority: %+v", p)

	// While picking tables to be compacted, both levels' tables are expected to
	// remain unchanged.
	if l == 0 {
		if !s.fillTablesL0(&cd) {
			return errFillTables
		}

	} else {
		if !s.fillTables(&cd) {
			return errFillTables
		}
	}
	defer s.cstatus.delete(cd) // Remove the ranges from compaction status.

	s.kv.opt.Infof("Running for level: %d\n", cd.thisLevel.level)
	s.cstatus.toLog(cd.elog)
	if err := s.runCompactDef(l, cd); err != nil {
		// This compaction couldn't be done successfully.
		s.kv.opt.Warningf("LOG Compact FAILED with error: %+v: %+v", err, cd)
		return err
	}

	s.cstatus.toLog(cd.elog)
	s.kv.opt.Infof("Compaction for level: %d DONE", cd.thisLevel.level)
	return nil
}

func (s *levelsController) addLevel0Table(t *table.Table) error {
	// We update the manifest _before_ the table becomes part of a levelHandler, because at that
	// point it could get used in some compaction.  This ensures the manifest file gets updated in
	// the proper order. (That means this update happens before that of some compaction which
	// deletes the table.)
	err := s.kv.manifest.addChanges([]*pb.ManifestChange{
		newCreateChange(t.ID(), 0),
	})
	if err != nil {
		return err
	}

	for !s.levels[0].tryAddLevel0Table(t) {
		// Stall. Make sure all levels are healthy before we unstall.
		var timeStart time.Time
		{
			s.elog.Printf("STALLED STALLED STALLED: %v\n", time.Since(lastUnstalled))
			s.cstatus.RLock()
			for i := 0; i < s.kv.opt.MaxLevels; i++ {
				s.elog.Printf("level=%d. Status=%s Size=%d\n",
					i, s.cstatus.levels[i].debug(), s.levels[i].getTotalSize())
			}
			s.cstatus.RUnlock()
			timeStart = time.Now()
		}
		// Before we unstall, we need to make sure that level 0 and 1 are healthy. Otherwise, we
		// will very quickly fill up level 0 again and if the compaction strategy favors level 0,
		// then level 1 is going to super full.
		for i := 0; ; i++ {
			// Passing 0 for delSize to compactable means we're treating incomplete compactions as
			// not having finished -- we wait for them to finish.  Also, it's crucial this behavior
			// replicates pickCompactLevels' behavior in computing compactability in order to
			// guarantee progress.
			if !s.isLevel0Compactable() && !s.levels[1].isCompactable(0) {
				break
			}
			time.Sleep(10 * time.Millisecond)
			if i%100 == 0 {
				prios := s.pickCompactLevels()
				s.elog.Printf("Waiting to add level 0 table. Compaction priorities: %+v\n", prios)
				i = 0
			}
		}
		{
			s.elog.Printf("UNSTALLED UNSTALLED UNSTALLED: %v\n", time.Since(timeStart))
			lastUnstalled = time.Now()
		}
	}

	return nil
}

func (s *levelsController) close() error {
	err := s.cleanupLevels()
	return errors.Wrap(err, "levelsController.Close")
}

// get returns the found value if any. If not found, we return nil.
func (s *levelsController) get(key []byte, maxVs *y.ValueStruct) (y.ValueStruct, error) {
	// It's important that we iterate the levels from 0 on upward.  The reason is, if we iterated
	// in opposite order, or in parallel (naively calling all the h.RLock() in some order) we could
	// read level L's tables post-compaction and level L+1's tables pre-compaction.  (If we do
	// parallelize this, we will need to call the h.RLock() function by increasing order of level
	// number.)
	version := y.ParseTs(key)
	for _, h := range s.levels {
		vs, err := h.get(key) // Calls h.RLock() and h.RUnlock().
		if err != nil {
			return y.ValueStruct{}, errors.Wrapf(err, "get key: %q", key)
		}
		if vs.Value == nil && vs.Meta == 0 {
			continue
		}
		if maxVs == nil || vs.Version == version {
			return vs, nil
		}
		if maxVs.Version < vs.Version {
			*maxVs = vs
		}
	}
	if maxVs != nil {
		return *maxVs, nil
	}
	return y.ValueStruct{}, nil
}

func appendIteratorsReversed(out []y.Iterator, th []*table.Table, reversed bool) []y.Iterator {
	for i := len(th) - 1; i >= 0; i-- {
		// This will increment the reference of the table handler.
		out = append(out, th[i].NewIterator(reversed))
	}
	return out
}

// appendIterators appends iterators to an array of iterators, for merging.
// Note: This obtains references for the table handlers. Remember to close these iterators.
func (s *levelsController) appendIterators(
	iters []y.Iterator, opt *IteratorOptions) []y.Iterator {
	// Just like with get, it's important we iterate the levels from 0 on upward, to avoid missing
	// data when there's a compaction.
	for _, level := range s.levels {
		iters = level.appendIterators(iters, opt)
	}
	return iters
}

// TableInfo represents the information about a table.
type TableInfo struct {
	ID       uint64
	Level    int
	Left     []byte
	Right    []byte
	KeyCount uint64 // Number of keys in the table
}

func (s *levelsController) getTableInfo(withKeysCount bool) (result []TableInfo) {
	for _, l := range s.levels {
		l.RLock()
		for _, t := range l.tables {
			var count uint64
			if withKeysCount {
				it := t.NewIterator(false)
				for it.Rewind(); it.Valid(); it.Next() {
					count++
				}
			}

			info := TableInfo{
				ID:       t.ID(),
				Level:    l.level,
				Left:     t.Smallest(),
				Right:    t.Biggest(),
				KeyCount: count,
			}
			result = append(result, info)
		}
		l.RUnlock()
	}
	sort.Slice(result, func(i, j int) bool {
		if result[i].Level != result[j].Level {
			return result[i].Level < result[j].Level
		}
		return result[i].ID < result[j].ID
	})
	return
}

// verifyChecksum verifies checksum for all tables on all levels.
func (s *levelsController) verifyChecksum() error {
	var tables []*table.Table
	for _, l := range s.levels {
		l.RLock()
		tables = tables[:0]
		for _, t := range l.tables {
			tables = append(tables, t)
			t.IncrRef()
		}
		l.RUnlock()

		for _, t := range tables {
			errChkVerify := t.VerifyChecksum()
			if err := t.DecrRef(); err != nil {
				s.kv.opt.Errorf("unable to decrease reference of table: %s while "+
					"verifying checksum with error: %s", t.Filename(), err)
			}

			if errChkVerify != nil {
				return errChkVerify
			}
		}
	}

	return nil
}<|MERGE_RESOLUTION|>--- conflicted
+++ resolved
@@ -151,11 +151,7 @@
 				return
 			}
 
-<<<<<<< HEAD
-			t, err := table.OpenTable(fd, db.opt.TableLoadingMode, tf.Checksum, db.cache)
-=======
-			t, err := table.OpenTable(fd, db.opt.TableLoadingMode, db.opt.ChecksumVerificationMode)
->>>>>>> 1496af93
+			t, err := table.OpenTable(fd, db.opt.TableLoadingMode, db.opt.ChecksumVerificationMode, s.kv.cache)
 			if err != nil {
 				if strings.HasPrefix(err.Error(), "CHECKSUM_MISMATCH:") {
 					db.opt.Errorf(err.Error())
@@ -577,12 +573,8 @@
 				return nil, errors.Wrapf(err, "Unable to write to file: %d", fileID)
 			}
 
-<<<<<<< HEAD
-			tbl, err := table.OpenTable(fd, s.kv.opt.TableLoadingMode, nil, s.kv.cache)
-=======
 			tbl, err := table.OpenTable(fd, s.kv.opt.TableLoadingMode,
-				s.kv.opt.ChecksumVerificationMode)
->>>>>>> 1496af93
+				s.kv.opt.ChecksumVerificationMode, s.kv.cache)
 			// decrRef is added below.
 			return tbl, errors.Wrapf(err, "Unable to open table: %q", fd.Name())
 		}
